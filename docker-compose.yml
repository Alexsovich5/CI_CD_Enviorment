version: '3.8'

services:
  # GitLab Community Edition
  gitlab:
    image: gitlab/gitlab-ce:latest
    container_name: gitlab-ce
    hostname: 'localhost'
    restart: unless-stopped
    ports:
      - '8090:8090' # Map host port 8090 to container port 8090
      - '8443:443'
      - '2222:22'
      - '5050:5050' # Container registry
    environment:
      GITLAB_OMNIBUS_CONFIG: |
        external_url 'http://192.168.1.187:8090' # Enable remote access
        gitlab_rails['gitlab_shell_ssh_port'] = 2222
        gitlab_rails['time_zone'] = 'America/New_York'
        gitlab_rails['backup_keep_time'] = 604800
        gitlab_rails['gitlab_email_enabled'] = false

        # Enable container registry
        registry_external_url 'http://localhost:5050'
        gitlab_rails['registry_enabled'] = true
        registry['enable'] = true

        # Performance tuning
        unicorn['worker_processes'] = 2
        sidekiq['max_concurrency'] = 10
        postgresql['shared_buffers'] = "128MB"
        postgresql['max_worker_processes'] = 4

        # Disable unused services
        prometheus_monitoring['enable'] = false
        alertmanager['enable'] = false
        grafana['enable'] = false
    volumes:
      - gitlab_config:/etc/gitlab
      - gitlab_logs:/var/log/gitlab
      - gitlab_data:/var/opt/gitlab
      - gitlab_backups:/var/opt/gitlab/backups
    privileged: true
    shm_size: '256m'
    healthcheck:
      test: [ "CMD", "/opt/gitlab/bin/gitlab-healthcheck", "--fail", "--max-time", "10" ]
      interval: 60s
      timeout: 30s
      retries: 5
      start_period: 180s
    networks:
      - devops_network

  # GitLab Runner for CI/CD
  gitlab-runner:
    image: gitlab/gitlab-runner:latest
    container_name: gitlab-runner
    restart: unless-stopped
    user: "${DOCKER_GID:-999}:${DOCKER_GID:-999}"
    volumes:
      - gitlab_runner_config:/etc/gitlab-runner
      - /var/run/docker.sock:/var/run/docker.sock:rw
    networks:
      - devops_network
    depends_on:
      - gitlab

  # PostgreSQL for SonarQube
  sonarqube_db:
    image: postgres:15-alpine
    container_name: sonarqube-postgres
    restart: unless-stopped
    environment:
      POSTGRES_USER: ${POSTGRES_USER:-sonar}
      POSTGRES_PASSWORD: ${POSTGRES_PASSWORD:-sonar_default_pass}
      POSTGRES_DB: ${POSTGRES_DB:-sonarqube}
    volumes:
      - postgresql_data:/var/lib/postgresql/data
    healthcheck:
      test: [ "CMD-SHELL", "pg_isready -U sonar -d sonarqube" ]
      interval: 10s
      timeout: 5s
      retries: 5
    networks:
      - devops_network

  # SonarQube Community Edition  
  sonarqube:
    image: sonarqube:lts-community
    container_name: sonarqube-ce
    restart: unless-stopped
    ports:
      - '9000:9000'
    environment:
      SONAR_JDBC_URL: jdbc:postgresql://sonarqube_db:5432/${POSTGRES_DB:-sonarqube}
      SONAR_JDBC_USERNAME: ${POSTGRES_USER:-sonar}
      SONAR_JDBC_PASSWORD: ${POSTGRES_PASSWORD:-sonar_default_pass}
      SONAR_ES_BOOTSTRAP_CHECKS_DISABLE: 'true'
      SONAR_SEARCH_JAVAADDITIONALOPTS: '-Dnode.store.allow_mmap=false -Xms256m -Xmx256m'
      # Disable Elasticsearch security for development
      SONAR_WEB_JAVAADDITIONALOPTS: '-Dsonar.es.bootstrap.checks.disable=true -Xms256m -Xmx512m'
    volumes:
      - sonarqube_data:/opt/sonarqube/data
      - sonarqube_extensions:/opt/sonarqube/extensions
      - sonarqube_logs:/opt/sonarqube/logs
      - sonarqube_conf:/opt/sonarqube/conf
    ulimits:
      memlock:
        soft: -1
        hard: -1
      nofile:
        soft: 65536
        hard: 65536
    mem_limit: 1g
    # Note: SonarQube needs to run as root due to embedded Elasticsearch requirements
    # This is a known limitation of the SonarQube Docker image
    depends_on:
      sonarqube_db:
        condition: service_healthy
    healthcheck:
      test: [ "CMD", "wget", "--quiet", "--tries=1", "--spider", "http://localhost:9000/api/system/status" ]
      interval: 30s
      timeout: 10s
      retries: 5
      start_period: 60s
    networks:
      - devops_network

  # Nexus Repository Manager for artifact storage
  nexus:
    image: sonatype/nexus3:latest
    container_name: nexus-repository
    restart: unless-stopped
    ports:
      - '8081:8081'
    environment:
      NEXUS_SECURITY_RANDOMPASSWORD: false
    volumes:
      - nexus_data:/nexus-data
    healthcheck:
      test: [ "CMD", "curl", "-f", "http://localhost:8081/service/rest/v1/status" ]
      interval: 30s
      timeout: 10s
      retries: 5
      start_period: 120s
    networks:
      - devops_network

  # Jenkins for additional CI/CD flexibility
  jenkins:
    image: jenkins/jenkins:lts
    container_name: jenkins-master
    restart: unless-stopped
    ports:
      - '8084:8080' # Changed from 8082 to 8084 to avoid conflicts
      - '50000:50000'
    environment:
      JAVA_OPTS: '-Djenkins.install.runSetupWizard=false'
    volumes:
      - jenkins_home:/var/jenkins_home
      - /var/run/docker.sock:/var/run/docker.sock:rw
    user: "${JENKINS_USER:-1000}:${DOCKER_GID:-999}" # Jenkins user with docker group access
    healthcheck:
      test: [ "CMD", "curl", "-f", "http://localhost:8080/login" ]
      interval: 30s
      timeout: 10s
      retries: 5
      start_period: 60s
    networks:
      - devops_network

  # Grafana for monitoring and dashboards
  grafana:
    image: grafana/grafana:latest
    container_name: grafana-monitoring
    restart: unless-stopped
    ports:
      - '3000:3000'
    environment:
<<<<<<< HEAD
      GF_SECURITY_ADMIN_PASSWORD: ${GRAFANA_ADMIN_PASSWORD:-admin}
=======
      GF_SECURITY_ADMIN_PASSWORD: ${GRAFANA_ADMIN_PASSWORD:-admin123}
>>>>>>> d6303859
      GF_INSTALL_PLUGINS: grafana-clock-panel,grafana-simple-json-datasource
    volumes:
      - grafana_data:/var/lib/grafana
      - grafana_config:/etc/grafana
    networks:
      - devops_network

  # Prometheus for metrics collection
  prometheus:
    image: prom/prometheus:latest
    container_name: prometheus-metrics
    restart: unless-stopped
    ports:
      - '9091:9090'  # Changed from 9090 to avoid port conflict
    command:
      - '--config.file=/etc/prometheus/prometheus.yml'
      - '--storage.tsdb.path=/prometheus'
      - '--web.console.libraries=/etc/prometheus/console_libraries'
      - '--web.console.templates=/etc/prometheus/consoles'
      - '--storage.tsdb.retention.time=200h'
      - '--web.enable-lifecycle'
    volumes:
      - prometheus_data:/prometheus
      - ./config/prometheus/prometheus.yml:/etc/prometheus/prometheus.yml
    networks:
      - devops_network

  # Redis for caching and session storage
  redis:
    image: redis:7-alpine
    container_name: redis-cache
    restart: unless-stopped
    ports:
      - '6379:6379'
    command: redis-server --appendonly yes
    volumes:
      - redis_data:/data
    healthcheck:
      test: ["CMD", "redis-cli", "ping"]
      interval: 10s
      timeout: 3s
      retries: 5
    networks:
      - devops_network

  # MinIO for S3-compatible object storage
  minio:
    image: minio/minio:latest
    container_name: minio-storage
    restart: unless-stopped
    ports:
      - '9001:9000' # API
      - '9002:9001' # Console
    environment:
      MINIO_ROOT_USER: ${MINIO_ROOT_USER:-minioadmin}
<<<<<<< HEAD
      MINIO_ROOT_PASSWORD: ${MINIO_ROOT_PASSWORD:-minioadmin}
=======
      MINIO_ROOT_PASSWORD: ${MINIO_ROOT_PASSWORD:-minioadmin123}
>>>>>>> d6303859
    command: server /data --console-address ":9001"
    volumes:
      - minio_data:/data
    healthcheck:
      test: [ "CMD", "curl", "-f", "http://localhost:9000/minio/health/live" ]
      interval: 30s
      timeout: 20s
      retries: 3
    networks:
      - devops_network

  # Portainer for Docker management
  portainer:
    image: portainer/portainer-ce:latest
    container_name: portainer-docker-mgmt
    restart: unless-stopped
    ports:
      - '9443:9443'
    command: -H unix:///var/run/docker.sock
<<<<<<< HEAD
    privileged: true
    volumes:
      - /var/run/docker.sock:/var/run/docker.sock:rw
=======
    user: "${PORTAINER_USER:-1000}:${DOCKER_GID:-999}"
    volumes:
      - /var/run/docker.sock:/var/run/docker.sock:ro
>>>>>>> d6303859
      - portainer_data:/data
    networks:
      - devops_network

  # Vault for secrets management
  vault:
    image: hashicorp/vault:latest
    container_name: vault-secrets
    restart: unless-stopped
    ports:
      - '8200:8200'
    environment:
      VAULT_ADDR: http://0.0.0.0:8200
    cap_add:
      - IPC_LOCK
    volumes:
      - vault_data:/vault/data
      - ./config/vault/vault.hcl:/vault/config/vault.hcl:ro
    command: vault server -config=/vault/config/vault.hcl
    healthcheck:
      test: ["CMD", "wget", "--quiet", "--tries=1", "--spider", "http://localhost:8200/v1/sys/health"]
      interval: 30s
      timeout: 10s
      retries: 5
      start_period: 30s
    networks:
      - devops_network

  # Traefik reverse proxy for service discovery
  traefik:
    image: traefik:v3.0
    container_name: traefik-proxy
    restart: unless-stopped
    ports:
      - '80:80'
      - '8083:8080' # Traefik dashboard
    command:
      - --api.insecure=true
      - --providers.docker=true
      - --providers.docker.exposedbydefault=false
      - --entrypoints.web.address=:80
    volumes:
      - /var/run/docker.sock:/var/run/docker.sock:rw
      - traefik_data:/data
    networks:
      - devops_network

  # OWASP ZAP for security testing
  zap:
    image: zaproxy/zap-stable:latest
    container_name: owasp-zap
    restart: unless-stopped
    ports:
      - '8093:8080'  # Changed from 8092 to avoid port conflict
    command: zap-webswing.sh
    volumes:
      - zap_data:/zap/wrk
    networks:
      - devops_network
    profiles:
      - security # Only start when security profile is active

  # Homer Dashboard for service navigation
  homer:
    image: b4bz/homer:latest
    container_name: homer-dashboard
    restart: unless-stopped
    environment:
      - INIT_ASSETS=1
    volumes:
      - homer_data:/www/assets
      - ./config/homer:/www/assets:ro
    labels:
      - "traefik.enable=true"
      - "traefik.http.routers.homer.rule=PathPrefix(`/`)"
      - "traefik.http.routers.homer.priority=100"
      - "traefik.http.routers.homer.entrypoints=web"
      - "traefik.http.services.homer.loadbalancer.server.port=8080"
    networks:
      - devops_network

  # SonarQube Quality Gate webhook receiver
  webhook-receiver:
    image: adnanh/webhook:latest
    container_name: webhook-receiver
    restart: unless-stopped
    ports:
      - '9900:9000'
    volumes:
      - ./webhooks/hooks.json:/etc/webhook/hooks.json:ro
    command: [ "-verbose", "-hooks=/etc/webhook/hooks.json", "-hotreload" ]
    networks:
      - devops_network
    profiles:
      - webhooks

  # Database backup service
  backup:
    image: postgres:15-alpine
    container_name: db-backup-service
    restart: unless-stopped
    environment:
      PGPASSWORD: ${POSTGRES_PASSWORD:-sonar_default_pass}
    volumes:
      - backup_data:/backups
      - ./scripts/backup.sh:/backup-script.sh:ro
    command: /bin/sh -c "while true; do sleep 86400; done" # Keep alive
    healthcheck:
      test: ["CMD", "pg_isready", "-h", "sonarqube_db", "-U", "sonar"]
      interval: 60s
      timeout: 10s
      retries: 3
    networks:
      - devops_network
    profiles:
      - backup

# Named volumes for persistent storage
volumes:
  # GitLab volumes
  gitlab_config:
  gitlab_logs:
  gitlab_data:
  gitlab_backups:
  gitlab_runner_config:

  # SonarQube volumes
  sonarqube_data:
  sonarqube_extensions:
  sonarqube_logs:
  sonarqube_conf:
  postgresql_data:

  # Additional service volumes
  nexus_data:
  jenkins_home:
  grafana_data:
  grafana_config:
  prometheus_data:
  redis_data:
  minio_data:
  portainer_data:
  vault_data:
  traefik_data:
  zap_data:
  homer_data:
  backup_data:

# Networks
networks:
  devops_network:
    driver: bridge
    ipam:
      config:
        - subnet: 172.25.0.0/16<|MERGE_RESOLUTION|>--- conflicted
+++ resolved
@@ -177,11 +177,7 @@
     ports:
       - '3000:3000'
     environment:
-<<<<<<< HEAD
-      GF_SECURITY_ADMIN_PASSWORD: ${GRAFANA_ADMIN_PASSWORD:-admin}
-=======
-      GF_SECURITY_ADMIN_PASSWORD: ${GRAFANA_ADMIN_PASSWORD:-admin123}
->>>>>>> d6303859
+      GF_SECURITY_ADMIN_PASSWORD: ${GF_SECURITY_ADMIN_PASSWORD:-admin}
       GF_INSTALL_PLUGINS: grafana-clock-panel,grafana-simple-json-datasource
     volumes:
       - grafana_data:/var/lib/grafana
@@ -237,11 +233,7 @@
       - '9002:9001' # Console
     environment:
       MINIO_ROOT_USER: ${MINIO_ROOT_USER:-minioadmin}
-<<<<<<< HEAD
       MINIO_ROOT_PASSWORD: ${MINIO_ROOT_PASSWORD:-minioadmin}
-=======
-      MINIO_ROOT_PASSWORD: ${MINIO_ROOT_PASSWORD:-minioadmin123}
->>>>>>> d6303859
     command: server /data --console-address ":9001"
     volumes:
       - minio_data:/data
@@ -261,15 +253,9 @@
     ports:
       - '9443:9443'
     command: -H unix:///var/run/docker.sock
-<<<<<<< HEAD
-    privileged: true
-    volumes:
-      - /var/run/docker.sock:/var/run/docker.sock:rw
-=======
     user: "${PORTAINER_USER:-1000}:${DOCKER_GID:-999}"
     volumes:
       - /var/run/docker.sock:/var/run/docker.sock:ro
->>>>>>> d6303859
       - portainer_data:/data
     networks:
       - devops_network
